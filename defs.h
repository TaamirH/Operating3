--- conflicted
+++ resolved
@@ -60,14 +60,8 @@
 void            ioapicinit(void);
 
 // kalloc.c
-<<<<<<< HEAD
-extern int      nfreemem;
-char*           kalloc(int);
-void            kfree(char*, int);
-=======
 char*           kalloc(void);
 void            kfree(char*);
->>>>>>> 7d7dc933
 void            kinit(char*,uint);
 
 // kbd.c
